import pytest
import os
from unittest.mock import patch
from providers.hyperbolic_provider import Hyperbolic


@pytest.fixture
def setup_hyperbolic_provider():
    """Fixture to set up and return an instance of Hyperbolic with a mocked API key."""
    with patch.dict(os.environ, {"HYPERBOLIC_API": "test_api_key"}):
        return Hyperbolic()


def test_hyperbolic_provider_initialization(setup_hyperbolic_provider):
    """Test that Hyperbolic initializes correctly and sets the API key and model_map."""
    provider = setup_hyperbolic_provider

    # Check model_map is set correctly
    assert provider.model_map == {
<<<<<<< HEAD
        "meta-llama-3.2-3b-instruct": "meta-llama/Llama-3.2-3B-Instruct",
        "qwen2-vl-7b-instruct": "Qwen/Qwen2-VL-7B-Instruct",
        "meta-llama-3.1-70b-instruct": "meta-llama/Meta-Llama-3.1-70B-Instruct",
        "meta-llama-3.1-8b-instruct":"meta-llama/Meta-Llama-3.1-8B-Instruct",
        "common-model":"meta-llama/Meta-Llama-3.1-8B-Instruct"
=======
        # "google-gemma-2b-it": "google/gemma-2b-it",
        "meta-llama-3.2-3b-instruct": "meta-llama/Llama-3.2-3B-Instruct",
        "qwen2-vl-7b-instruct": "Qwen/Qwen2-VL-7B-Instruct",
        "meta-llama-3.1-70b-instruct": "meta-llama/Meta-Llama-3.1-70B-Instruct",
        "common-model": "meta-llama/Meta-Llama-3.1-70B-Instruct"
>>>>>>> 6ccb7400
    }


def test_hyperbolic_provider_api_key():
    """Test that Hyperbolic raises an error if HYPERBOLIC_API is missing."""
    with patch.dict(os.environ, {}, clear=True):  # Clear environment variables
        with pytest.raises(
            ValueError,
            match="HYPERBOLIC_API token must be provided as an environment variable.",
        ):
            Hyperbolic()


@patch("providers.hyperbolic_provider.OpenAI")
def test_hyperbolic_provider_client_initialization(mock_openai_client):
    """Test that Hyperbolic initializes the OpenAI client with the correct API key and base URL."""
    with patch.dict(os.environ, {"HYPERBOLIC_API": "test_api_key"}):
        provider = Hyperbolic()

    # Verify the client is created with the correct API key and base URL
    mock_openai_client.assert_called_once_with(
        api_key="test_api_key", base_url="https://api.hyperbolic.xyz/v1"
    )


@patch("providers.hyperbolic_provider.OpenAI")
def test_hyperbolic_provider_get_model_name(
    mock_openai_client, setup_hyperbolic_provider
):
    """Test that get_model_name correctly retrieves model names from model_map."""
    provider = setup_hyperbolic_provider

    # Check model names retrieval
<<<<<<< HEAD
=======
    # assert provider.get_model_name("google-gemma-2b-it") == "google/gemma-2b-it"
>>>>>>> 6ccb7400
    assert (
        provider.get_model_name("meta-llama-3.2-3b-instruct")
        == "meta-llama/Llama-3.2-3B-Instruct"
    )
    assert (
        provider.get_model_name("qwen2-vl-7b-instruct") == "Qwen/Qwen2-VL-7B-Instruct"
    )
    assert (
        provider.get_model_name("meta-llama-3.1-70b-instruct")
        == "meta-llama/Meta-Llama-3.1-70B-Instruct"
    )
    assert (
        provider.get_model_name("non-existent-model") is None
    )  # Should return None for unknown model<|MERGE_RESOLUTION|>--- conflicted
+++ resolved
@@ -17,19 +17,10 @@
 
     # Check model_map is set correctly
     assert provider.model_map == {
-<<<<<<< HEAD
-        "meta-llama-3.2-3b-instruct": "meta-llama/Llama-3.2-3B-Instruct",
-        "qwen2-vl-7b-instruct": "Qwen/Qwen2-VL-7B-Instruct",
-        "meta-llama-3.1-70b-instruct": "meta-llama/Meta-Llama-3.1-70B-Instruct",
-        "meta-llama-3.1-8b-instruct":"meta-llama/Meta-Llama-3.1-8B-Instruct",
-        "common-model":"meta-llama/Meta-Llama-3.1-8B-Instruct"
-=======
-        # "google-gemma-2b-it": "google/gemma-2b-it",
         "meta-llama-3.2-3b-instruct": "meta-llama/Llama-3.2-3B-Instruct",
         "qwen2-vl-7b-instruct": "Qwen/Qwen2-VL-7B-Instruct",
         "meta-llama-3.1-70b-instruct": "meta-llama/Meta-Llama-3.1-70B-Instruct",
         "common-model": "meta-llama/Meta-Llama-3.1-70B-Instruct"
->>>>>>> 6ccb7400
     }
 
 
@@ -63,10 +54,6 @@
     provider = setup_hyperbolic_provider
 
     # Check model names retrieval
-<<<<<<< HEAD
-=======
-    # assert provider.get_model_name("google-gemma-2b-it") == "google/gemma-2b-it"
->>>>>>> 6ccb7400
     assert (
         provider.get_model_name("meta-llama-3.2-3b-instruct")
         == "meta-llama/Llama-3.2-3B-Instruct"
