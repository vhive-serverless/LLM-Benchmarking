import pytest
import os
from unittest.mock import patch
from providers.groq_provider import GroqProvider


@pytest.fixture
def setup_groq_provider():
    """Fixture to set up and return an instance of GroqProvider with a mocked API key."""
    with patch.dict(os.environ, {"GROQ_API_KEY": "test_api_key"}):
        return GroqProvider()


def test_groq_provider_initialization(setup_groq_provider):
    """Test that GroqProvider initializes correctly and sets the API key and model_map."""
    provider = setup_groq_provider

    # Ensure model_map is set correctly
    assert provider.model_map == {
        "google-gemma-7b-it": "gemma-7b-it",
        "meta-llama-3.2-3b-instruct": "llama-3.2-3b-preview",
        "meta-llama-3.1-70b-instruct": "llama-3.1-70b-versatile",
<<<<<<< HEAD
        "meta-llama-3.1-8b":"llama-3.1-8b-instant",
        "common-model":"llama-3.1-8b-instant",
=======
        "common-model": "llama-3.1-70b-versatile"
>>>>>>> 6ccb7400
    }


def test_groq_provider_api_key():
    """Test that GroqProvider raises an error if GROQ_API_KEY is missing."""
    with patch.dict(os.environ, {}, clear=True):  # Clear environment variables
        with pytest.raises(KeyError, match="GROQ_API_KEY"):
            GroqProvider()


@patch("providers.groq_provider.Groq")
def test_groq_provider_client_initialization(mock_groq_client):
    """Test that GroqProvider initializes the Groq client with the correct API key."""
    with patch.dict(os.environ, {"GROQ_API_KEY": "test_api_key"}):
        provider = GroqProvider()

    # Ensure the client is created with the correct API key
    mock_groq_client.assert_called_once_with(api_key="test_api_key")


@patch("providers.groq_provider.Groq")
def test_groq_provider_get_model_name(mock_groq_client, setup_groq_provider):
    """Test that get_model_name correctly retrieves model names from model_map."""
    provider = setup_groq_provider

    # Check model names retrieval
    assert provider.get_model_name("google-gemma-7b-it") == "gemma-7b-it"
    assert (
        provider.get_model_name("meta-llama-3.2-3b-instruct") == "llama-3.2-3b-preview"
    )
    assert (
        provider.get_model_name("meta-llama-3.1-70b-instruct")
        == "llama-3.1-70b-versatile"
    )
    assert (
        provider.get_model_name("non-existent-model") is None
    )  # Should return None for unknown model<|MERGE_RESOLUTION|>--- conflicted
+++ resolved
@@ -20,12 +20,7 @@
         "google-gemma-7b-it": "gemma-7b-it",
         "meta-llama-3.2-3b-instruct": "llama-3.2-3b-preview",
         "meta-llama-3.1-70b-instruct": "llama-3.1-70b-versatile",
-<<<<<<< HEAD
-        "meta-llama-3.1-8b":"llama-3.1-8b-instant",
-        "common-model":"llama-3.1-8b-instant",
-=======
         "common-model": "llama-3.1-70b-versatile"
->>>>>>> 6ccb7400
     }
 
 
