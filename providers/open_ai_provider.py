import os
from openai import OpenAI
from providers.base_provider import BaseProvider


class Open_AI(BaseProvider):
    def __init__(self):
        """
        Initializes the OPENAI with the necessary API key and client.
        """
        open_ai_api = os.environ["OPEN_AI_API"]
        super().__init__(api_key=open_ai_api, client_class=OpenAI)
        # model names
        self.model_map = {
            "meta-llama-3.2-3b-instruct": "gpt-4o-mini",  # speculative: 8-40b
            "mistral-7b-instruct-v0.1": "gpt-4o",  # speculative: 200-1000b
            "meta-llama-3.1-70b-instruct": "gpt-4",  # 1000-1800b
<<<<<<< HEAD
            "common-model": "gpt-4o-mini",
=======
            "common-model": "gpt-4o"
>>>>>>> 6ccb7400
        }<|MERGE_RESOLUTION|>--- conflicted
+++ resolved
@@ -15,9 +15,5 @@
             "meta-llama-3.2-3b-instruct": "gpt-4o-mini",  # speculative: 8-40b
             "mistral-7b-instruct-v0.1": "gpt-4o",  # speculative: 200-1000b
             "meta-llama-3.1-70b-instruct": "gpt-4",  # 1000-1800b
-<<<<<<< HEAD
-            "common-model": "gpt-4o-mini",
-=======
             "common-model": "gpt-4o"
->>>>>>> 6ccb7400
         }